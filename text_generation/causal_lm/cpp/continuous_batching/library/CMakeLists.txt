# Copyright (C) 2024 Intel Corporation
# SPDX-License-Identifier: Apache-2.0

cmake_minimum_required(VERSION 3.15)

# start of dependencies

add_subdirectory(../../../../../thirdparty/openvino_tokenizers/ "${CMAKE_CURRENT_BINARY_DIR}/openvino_tokenizers/")

include(FetchContent)

FetchContent_Declare(nlohmann_json
    URL https://github.com/nlohmann/json/archive/refs/tags/v3.11.3.tar.gz
    URL_HASH SHA256=0d8ef5af7f9794e3263480193c491549b2ba6cc74bb018906202ada498a79406)

FetchContent_MakeAvailable(nlohmann_json)

find_package(OpenVINO REQUIRED COMPONENTS Runtime)

# check that SDPA to PA transformtion exists
get_target_property(ov_include_dirs openvino::runtime INTERFACE_INCLUDE_DIRECTORIES)
find_file(spda_to_pa_header sdpa_to_paged_attention.hpp
    PATHS ${ov_include_dirs}
    PATH_SUFFIXES openvino/pass
    DOC "Path to sdpa_to_paged_attention.hpp header"
    NO_CACHE REQUIRED NO_DEFAULT_PATH)

# end of dependencies

set(TARGET_NAME openvino_continuous_batching)

add_library(${TARGET_NAME} STATIC
    src/tokenizer.cpp
    src/generation_config.cpp
    src/continuous_batching_pipeline.cpp
    src/paged_attention_transformations.cpp)

add_library(openvino::continuous_batching ALIAS openvino_continuous_batching)

target_include_directories(${TARGET_NAME} PRIVATE "${CMAKE_CURRENT_SOURCE_DIR}/src"
                                          PUBLIC "${CMAKE_CURRENT_SOURCE_DIR}/include")
target_compile_definitions(${TARGET_NAME} PRIVATE OPENVINO_TOKENIZERS_PATH=\"$<TARGET_FILE:openvino_tokenizers>\")
set_target_properties(${TARGET_NAME} PROPERTIES CXX_STANDARD 11 CXX_STANDARD_REQUIRED ON)

<<<<<<< HEAD
target_link_libraries(${TARGET_NAME} PRIVATE openvino::runtime nlohmann_json::nlohmann_json)

# gtest
FetchContent_Declare(
  googletest
  URL https://github.com/google/googletest/archive/03597a01ee50ed33e9dfd640b249b4be3799d395.zip
)
FetchContent_MakeAvailable(googletest)


set(TEST_TARGET_NAME "tests_continuous_batching")
add_executable(${TEST_TARGET_NAME} "src/tests/scheduler.cpp")
target_link_libraries(${TEST_TARGET_NAME} PUBLIC ${TARGET_NAME} openvino::runtime gtest_main)
target_include_directories(${TEST_TARGET_NAME} PRIVATE "${CMAKE_CURRENT_SOURCE_DIR}/src/"
                                          PUBLIC "${CMAKE_CURRENT_SOURCE_DIR}/include")
=======
target_link_libraries(${TARGET_NAME} PUBLIC openvino::runtime PRIVATE nlohmann_json::nlohmann_json)

#
# Installation
#

include(GNUInstallDirs)

install(TARGETS ${TARGET_NAME}
        LIBRARY DESTINATION ${CMAKE_INSTALL_LIBDIR}
        ARCHIVE DESTINATION ${CMAKE_INSTALL_LIBDIR}
        RUNTIME DESTINATION ${CMAKE_INSTALL_BINDIR})

install(DIRECTORY include/ DESTINATION ${CMAKE_INSTALL_INCLUDEDIR} FILES_MATCHING PATTERN "*.hpp")
>>>>>>> 5a3a3a5a
<|MERGE_RESOLUTION|>--- conflicted
+++ resolved
@@ -42,23 +42,7 @@
 target_compile_definitions(${TARGET_NAME} PRIVATE OPENVINO_TOKENIZERS_PATH=\"$<TARGET_FILE:openvino_tokenizers>\")
 set_target_properties(${TARGET_NAME} PROPERTIES CXX_STANDARD 11 CXX_STANDARD_REQUIRED ON)
 
-<<<<<<< HEAD
-target_link_libraries(${TARGET_NAME} PRIVATE openvino::runtime nlohmann_json::nlohmann_json)
 
-# gtest
-FetchContent_Declare(
-  googletest
-  URL https://github.com/google/googletest/archive/03597a01ee50ed33e9dfd640b249b4be3799d395.zip
-)
-FetchContent_MakeAvailable(googletest)
-
-
-set(TEST_TARGET_NAME "tests_continuous_batching")
-add_executable(${TEST_TARGET_NAME} "src/tests/scheduler.cpp")
-target_link_libraries(${TEST_TARGET_NAME} PUBLIC ${TARGET_NAME} openvino::runtime gtest_main)
-target_include_directories(${TEST_TARGET_NAME} PRIVATE "${CMAKE_CURRENT_SOURCE_DIR}/src/"
-                                          PUBLIC "${CMAKE_CURRENT_SOURCE_DIR}/include")
-=======
 target_link_libraries(${TARGET_NAME} PUBLIC openvino::runtime PRIVATE nlohmann_json::nlohmann_json)
 
 #
@@ -73,4 +57,18 @@
         RUNTIME DESTINATION ${CMAKE_INSTALL_BINDIR})
 
 install(DIRECTORY include/ DESTINATION ${CMAKE_INSTALL_INCLUDEDIR} FILES_MATCHING PATTERN "*.hpp")
->>>>>>> 5a3a3a5a
+
+
+# gtest
+FetchContent_Declare(
+  googletest
+  URL https://github.com/google/googletest/archive/03597a01ee50ed33e9dfd640b249b4be3799d395.zip
+)
+FetchContent_MakeAvailable(googletest)
+
+
+set(TEST_TARGET_NAME "tests_continuous_batching")
+add_executable(${TEST_TARGET_NAME} "src/tests/scheduler.cpp")
+target_link_libraries(${TEST_TARGET_NAME} PUBLIC ${TARGET_NAME} openvino::runtime gtest_main)
+target_include_directories(${TEST_TARGET_NAME} PRIVATE "${CMAKE_CURRENT_SOURCE_DIR}/src/"
+                                          PUBLIC "${CMAKE_CURRENT_SOURCE_DIR}/include")