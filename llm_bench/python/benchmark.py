# -*- coding: utf-8 -*-
# Copyright (C) 2018-2023 Intel Corporation
# SPDX-License-Identifier: Apache-2.0
import os
import sys
import argparse
import time
from pathlib import Path
import logging as log
import utils.ov_utils
import utils.pt_utils
import utils.model_utils
import torch
import numpy as np
from openvino.runtime import get_version
from utils.config_class import DEFAULT_MODEL_CLASSES
import PIL
import hashlib
import utils.metrics_print
import utils.output_csv
import utils.hook_greedy_search
import utils.hook_beam_search
import traceback
from transformers import set_seed
from PIL import Image
from utils.memory_profile import MemConsumption
from utils.hook_forward import StableDiffusionHook
import utils.output_json

HOOK_BEAM_SEARCH_UTILS = {'pt': utils.hook_beam_search, 'ov': utils.hook_beam_search}
HOOK_GREEDY_SEARCH_UTILS = {'pt': utils.hook_greedy_search, 'ov': utils.hook_greedy_search}
FW_UTILS = {'pt': utils.pt_utils, 'ov': utils.ov_utils}

DEFAULT_INFERENCE_STEPS = 20
DEFAULT_SUPER_RESOLUTION_STEPS = 50
DEFAULT_OUTPUT_TOKEN_SIZE = 512
MAX_OUTPUT_TOKEN_SIZE = 64 * 1024

mem_consumption = MemConsumption()
stable_diffusion_hook = StableDiffusionHook()


def gen_iterate_data(
    iter_idx='',
    in_size='',
    infer_count='',
    out_size='',
    gen_time='',
    latency='',
    res_md5='',
    max_rss_mem='',
    max_shared_mem='',
    prompt_idx='',
):
    iter_data = {}
    iter_data['iteration'] = iter_idx
    iter_data['input_size'] = in_size
    iter_data['infer_count'] = infer_count
    iter_data['output_size'] = out_size
    iter_data['generation_time'] = gen_time
    iter_data['latency'] = latency
    iter_data['result_md5'] = res_md5
    iter_data['first_token_latency'] = ''
    iter_data['other_tokens_avg_latency'] = ''
    iter_data['first_token_infer_latency'] = ''
    iter_data['other_tokens_infer_avg_latency'] = ''
    iter_data['max_rss_mem_consumption'] = max_rss_mem
    iter_data['max_shared_mem_consumption'] = max_shared_mem
    iter_data['prompt_idx'] = prompt_idx
    return iter_data


def run_text_generation(input_text, num, model, tokenizer, args, iter_data_list, prompt_index, bench_hook):
    set_seed(args['seed'])
    input_text_list = [input_text] * args['batch_size']
    log.info(f'input_text={input_text}')
    tok_encode_start = time.perf_counter()
    input_data = tokenizer(input_text_list, return_tensors='pt')
    tok_encode_end = time.perf_counter()
    tok_encode_time = (tok_encode_end - tok_encode_start) * 1000
    input_data.pop('token_type_ids', None)
    # Remove `token_type_ids` from inputs
    input_tokens = input_data['input_ids'] if 'input_ids' in input_data else input_data
    input_token_size = input_tokens[0].numel()

    max_output_token_size = DEFAULT_OUTPUT_TOKEN_SIZE if args['infer_count'] is None else args['infer_count']
    max_output_token_size = MAX_OUTPUT_TOKEN_SIZE if max_output_token_size > MAX_OUTPUT_TOKEN_SIZE else max_output_token_size
    if args['batch_size'] > 1:
        log.info(f"batch_size={args['batch_size']}")
        log.info(f"All input token size after padding:{input_token_size} * {args['batch_size']}")
        log.info(f"All max_output_token_size:{max_output_token_size} * {args['batch_size']}")
    else:
        log.info(f'Input token size:{input_token_size}, max_output_token_size:{max_output_token_size}')

    max_rss_mem_consumption = ''
    max_shared_mem_consumption = ''
    if (args['mem_consumption'] == 1 and num == 0) or args['mem_consumption'] == 2:
        mem_consumption.start_collect_memory_consumption()
    start = time.perf_counter()
    result = model.generate(**input_data, max_new_tokens=int(max_output_token_size), num_beams=args['num_beams'], use_cache=True)
    end = time.perf_counter()
    if (args['mem_consumption'] == 1 and num == 0) or args['mem_consumption'] == 2:
        mem_consumption.end_collect_momory_consumption()
        max_rss_mem_consumption, max_shared_mem_consumption = mem_consumption.get_max_memory_consumption()
        mem_consumption.clear_max_memory_consumption()

    generation_time = end - start
    tok_decode_start = time.perf_counter()
    generated_text = tokenizer.batch_decode(result)
    tok_decode_end = time.perf_counter()
    tok_decode_time = (tok_decode_end - tok_decode_start) * 1000
    # Only text_gen need to minus length of input_data, because generated_text may include input_text
    num_tokens = 0
    result_md5_list = []
    for i in range(args['batch_size']):
        if 'sum' not in args['model_name'] and result[i][:input_token_size].equal(input_tokens[i]):
            generated_text_len = len(result[i]) - input_tokens[i].numel()
        else:
            generated_text_len = len(result[i])
        num_tokens += generated_text_len
        if generated_text_len > max_output_token_size:
            log.error('Output token size is over max output token size!')
        result_text = generated_text[i]
        result_md5_list.append(hashlib.md5(result_text.encode()).hexdigest())
    per_token_time = generation_time * 1000 / num_tokens
    iter_data = gen_iterate_data(
        num,
        input_token_size * args['batch_size'],
        max_output_token_size * args['batch_size'],
        num_tokens,
        generation_time,
        per_token_time,
        result_md5_list,
        max_rss_mem=max_rss_mem_consumption,
        max_shared_mem=max_shared_mem_consumption,
        prompt_idx=prompt_index,
    )
    iter_data_list.append(iter_data)
    tm_list = bench_hook.get_time_list()
    tm_infer_list = bench_hook.get_time_infer_list()
    utils.metrics_print.print_metrics(
        num,
        iter_data,
        tm_list,
        tm_infer_list,
        generated=generated_text[0],
        warm_up=(num == 0),
        max_rss_mem=max_rss_mem_consumption,
        max_shared_mem=max_shared_mem_consumption,
        tokenization_time=(tok_encode_time, tok_decode_time)
    )
    bench_hook.clear_time_list()
    bench_hook.clear_time_infer_list()


def run_text_generation_benchmark(model_path, framework, device, args, num_iters):
    model, tokenizer, pretrain_time = FW_UTILS[framework].create_text_gen_model(model_path, device, **args)
    # Override forward for statistic each forward time.
    default_model_type = DEFAULT_MODEL_CLASSES[args['use_case']]
    model_type = args.get('model_type', default_model_type)

    if args['num_beams'] > 1:
        bench_hook = HOOK_BEAM_SEARCH_UTILS[framework].BeamSearchHook()
    else:
        bench_hook = HOOK_GREEDY_SEARCH_UTILS[framework].GreedySearchHook()
    bench_hook.new_forward(model, model_type)

    iter_data_list = []
    input_text_list = utils.model_utils.get_prompts(args)
    if len(input_text_list) == 0:
        raise RuntimeError('==Failure prompts is empty ==')

    log.info(f'num_iters={num_iters}, num_text_list={len(input_text_list)}')
    # if num_iters == 0, just output warm-up data
    for num in range(num_iters + 1):
        prompt_idx = 0
        for input_text in input_text_list:
            run_text_generation(input_text, num, model, tokenizer, args, iter_data_list, prompt_idx, bench_hook)
            prompt_idx = prompt_idx + 1

    utils.metrics_print.print_average(iter_data_list)

    return iter_data_list, pretrain_time


def run_image_generation(input_text, nsteps, num, image_id, pipe, args, iter_data_list):
    set_seed(args['seed'])
    log.info(f'batch_size={args["batch_size"]}')
    result_md5_list = []
    max_rss_mem_consumption = ''
    max_shared_mem_consumption = ''
    if (args['mem_consumption'] == 1 and num == 0) or args['mem_consumption'] == 2:
        mem_consumption.start_collect_memory_consumption()
    start = time.perf_counter()
    additional_args = {}
    if 'lcm-sdxl' in args['model_type']:
        additional_args["guidance_scale"] = 1.0
    if 'turbo' in args['model_name']:
        additional_args["guidance_scale"] = 0.0
    res = pipe([input_text] * args['batch_size'], num_inference_steps=nsteps, height=512, width=512, **additional_args).images
    end = time.perf_counter()
    if (args['mem_consumption'] == 1 and num == 0) or args['mem_consumption'] == 2:
        mem_consumption.end_collect_momory_consumption()
        max_rss_mem_consumption, max_shared_mem_consumption = mem_consumption.get_max_memory_consumption()
        mem_consumption.clear_max_memory_consumption()
    for i in range(args['batch_size']):
        if num == 0:
            rslt_img_fn = args['model_name'] + '_img' + str(image_id) + '_bs' + str(args['batch_size']) + '-' + str(i + 1) + '_img_warm-up.png'
        else:
            rslt_img_fn = args['model_name'] + '_iter' + str(num) + '_img' + str(image_id) + '_bs' + str(args['batch_size']) + '-' + str(i + 1) + '.png'
        res[i].save(rslt_img_fn)
        result_md5_list.append(hashlib.md5(Image.open(rslt_img_fn).tobytes()).hexdigest())
    generation_time = end - start
    iter_data = gen_iterate_data(
        iter_idx=num,
        infer_count=nsteps,
        gen_time=generation_time,
        res_md5=result_md5_list,
        max_rss_mem=max_rss_mem_consumption,
        max_shared_mem=max_shared_mem_consumption,
        prompt_idx=image_id,
    )
    iter_data_list.append(iter_data)
    utils.metrics_print.print_metrics(
        num,
        iter_data,
        generated=rslt_img_fn,
        warm_up=(num == 0),
        max_rss_mem=max_rss_mem_consumption,
        max_shared_mem=max_shared_mem_consumption,
        stable_diffusion=stable_diffusion_hook
    )
    stable_diffusion_hook.clear_statistics()


def run_image_generation_benchmark(model_path, framework, device, args, num_iters):
    pipe, pretrain_time = FW_UTILS[framework].create_image_gen_model(model_path, device, **args)
    default_inference_steps = DEFAULT_INFERENCE_STEPS if 'lcm' not in args["model_name"] else 4
    nsteps = int(default_inference_steps if args['infer_count'] is None else args['infer_count'])
    iter_data_list = []
    input_text_list = utils.model_utils.get_prompts(args)
    if len(input_text_list) == 0:
        raise RuntimeError('==Failure prompts is empty ==')

    if framework == "ov":
        stable_diffusion_hook.new_text_encoder(pipe)
        stable_diffusion_hook.new_unet(pipe)
        stable_diffusion_hook.new_vae_decoder(pipe)

    log.info(f"num_iters={num_iters}, num_text_list={len(input_text_list)}")

    # if num_iters == 0, just output warm-up data
    for num in range(num_iters + 1):
        image_id = 0
        for input_text in input_text_list:
            run_image_generation(input_text, 1 if num == 0 else nsteps, num, image_id, pipe, args, iter_data_list)
            image_id += 1

    utils.metrics_print.print_average(iter_data_list)

    return iter_data_list, pretrain_time


def run_image_classification(model_path, framework, device, args, num_iters=10):
    model, input_size = FW_UTILS[framework].create_image_classification_model(model_path, device, **args)

    data = torch.rand(input_size)

    test_time = []
    iter_data_list = []
    for num in range(num_iters or 10):
        start = time.perf_counter()
        model(data)
        end = time.perf_counter()
        generation_time = end - start
        test_time.append(generation_time)

        iter_data = gen_iterate_data(iter_idx=num, in_size=input_size, infer_count=num_iters, gen_time=generation_time)
        iter_data_list.append(iter_data)
    log.info(f'Processed {num_iters} images in {np.sum(test_time)}s')
    log.info(f'Average processing time {np.mean(test_time)} s')
    return iter_data_list


def run_ldm_super_resolution(img, num, nsteps, pipe, args, framework, iter_data_list, image_id, tm_list):
    set_seed(args['seed'])
    log.info(f'Test {num} input image={img}')
    low_res_img = PIL.Image.open(img).convert('RGB')
    low_res_img = low_res_img.resize((128, 128))
    max_rss_mem_consumption = ''
    max_shared_mem_consumption = ''
    if (args['mem_consumption'] == 1 and num == 0) or args['mem_consumption'] == 2:
        mem_consumption.start_collect_memory_consumption()
    start = time.perf_counter()
    res = pipe(low_res_img, num_inference_steps=nsteps, tm_list=tm_list)
    end = time.perf_counter()
    if (args['mem_consumption'] == 1 and num == 0) or args['mem_consumption'] == 2:
        mem_consumption.end_collect_momory_consumption()
        max_rss_mem_consumption, max_shared_mem_consumption = mem_consumption.get_max_memory_consumption()
        mem_consumption.clear_max_memory_consumption()
    if num == 0:
        rslt_img_fn = args['model_name'] + '_warmup_' + img.name
    else:
        rslt_img_fn = args['model_name'] + '_iter' + str(num) + '_' + img.name
    log.info(f'Result will be saved to {rslt_img_fn}')
    result_md5_list = []
    if framework == 'ov':
        res[0].save(rslt_img_fn)
        result_md5_list.append(hashlib.md5(Image.open(rslt_img_fn).tobytes()).hexdigest())

    generation_time = end - start
    iter_data = gen_iterate_data(
        iter_idx=num,
        infer_count=nsteps,
        gen_time=generation_time,
        res_md5=result_md5_list,
        max_rss_mem=max_rss_mem_consumption,
        max_shared_mem=max_shared_mem_consumption,
        prompt_idx=image_id,
    )
    iter_data_list.append(iter_data)
    utils.metrics_print.print_metrics(
        num,
        iter_data,
        generated=rslt_img_fn,
        warm_up=(num == 0),
        max_rss_mem=max_rss_mem_consumption,
        max_shared_mem=max_shared_mem_consumption,
    )
    utils.metrics_print.print_ldm_unet_vqvae_infer_latency(num, iter_data, tm_list, warm_up=(num == 0),)


def run_ldm_super_resolution_benchmark(model_path, framework, device, args, num_iters):
    pipe, pretrain_time = FW_UTILS[framework].create_ldm_super_resolution_model(model_path, device, **args)
    iter_data_list = []
    tm_list = []
    input_prompts_list = utils.model_utils.get_prompts(args)
    if len(input_prompts_list) > 0:
        images = []
        for image in input_prompts_list:
            image = os.path.join(os.path.dirname(args['prompt'] if args['prompt'] is not None else args['prompt_file']), image.replace('./', ''))
            images.append(Path(image))
    else:
        if args['images'] is not None:
            images = Path(args['images'])
            if images.is_dir():
                images = list(images.glob('*'))
            else:
                images = [images]
        else:
            raise RuntimeError('==Failure image is empty ==')
    log.info(f'Number benchmarking images {len(images)}')
    num_inference_steps = int(DEFAULT_SUPER_RESOLUTION_STEPS if args['infer_count'] is None else args['infer_count'])

    # if num_iters == 0, just output warm-up data
    for num in range(num_iters + 1):
        image_id = 0
        for img in images:
            run_ldm_super_resolution(img, num, 1 if num == 0 else num_inference_steps, pipe, args, framework, iter_data_list, image_id, tm_list)
            tm_list.clear()
            image_id = image_id + 1
    utils.metrics_print.print_average(iter_data_list)

    return iter_data_list, pretrain_time


def num_iters_type(x):
    x = int(x)
    if x < 0:
        raise argparse.ArgumentTypeError('Minimum input value is 0')
    return x


def get_argprser():
    parser = argparse.ArgumentParser('LLM benchmarking tool', add_help=True, formatter_class=argparse.RawTextHelpFormatter)
    parser.add_argument('-m', '--model', help='model folder including IR files or Pytorch files', required=TabError)
    parser.add_argument('-d', '--device', default='cpu', help='inference device')
    parser.add_argument('-r', '--report', help='report csv')
    parser.add_argument('-rj', '--report_json', help='report json')
    parser.add_argument('-f', '--framework', default='ov', help='framework')
    parser.add_argument('-p', '--prompt', default=None, help='one prompt')
    parser.add_argument('-pf', '--prompt_file', default=None, help='prompt file in jsonl format')
    parser.add_argument(
        '-ic',
        '--infer_count',
        default=None,
        type=int,
        help='limit the output token size '
        f'(default {DEFAULT_OUTPUT_TOKEN_SIZE}) of text_gen and code_gen models, \n'
        f'or set inference/sampling steps (default {DEFAULT_INFERENCE_STEPS}) of Text2Image models.',
    )
    parser.add_argument(
        '-n',
        '--num_iters',
        default=0,
        type=num_iters_type,
        help='number of benchmarking iterations, '
        'if the value is greater than 0, the average numbers exclude the first(0th) iteration,\n'
        'if the value equals 0 (default), execute the warm-up iteration(0th iteration).',
    )
    parser.add_argument('-i', '--images', default=None, help='test images for vision tasks. Can be directory or path to single image')
    parser.add_argument('-s', '--seed', type=int, default=42, required=False, help='specific random seed to generate fix result. Default 42.')
    parser.add_argument(
        '-lc',
        '--load_config',
        default=None,
        required=False,
        help='path to JSON file to load customized configurations.\n'
        'Example for OpenVINO: {\"INFERENCE_NUM_THREADS\":32,\"PERFORMANCE_HINT\":\"LATENCY\"}.\n'
        'Example for Pytorch: {\"PREC_BF16\":true}. Pytorch currently only supports bf16 settings.\n',
    )
    parser.add_argument(
        '-mc',
        '--memory_consumption',
        default=0,
        required=False,
        type=int,
        help='if the value is 1, output the maximum memory consumption in warm-up iterations. If the value is 2,'
        ' output the maximum memory consumption in all iterations.',
    )
    parser.add_argument('-bs', '--batch_size', type=int, default=1, required=False, help='Batch size value')
    parser.add_argument(
        '--fuse_decoding_strategy',
        action='store_true',
        help='Add decoding postprocessing for next token selection to the model as an extra ops. Original hf_model.generate function will be patched.',
    )
    parser.add_argument(
        '--save_prepared_model',
        default=None,
        help='Path to .xml file to save IR used for inference with all pre-/post processing included',
    )
    parser.add_argument('--num_beams', type=int, default=1, help='Number of beams in the decoding strategy, activates beam_search if greater than 1')
    parser.add_argument(
        '--torch_compile_backend',
        default='openvino',
        required=False,
        help='Enables running the torch.compile() with specified backend: pytorch or openvino (default)',
    )
<<<<<<< HEAD
    utils.model_utils.add_stateful_model_arguments(parser)
=======
    parser.add_argument(
        '--convert_tokenizer', action='store_true', help='Convert tokenizer to OpenVINO format'
    )
>>>>>>> 2bb775a6

    return parser.parse_args()


CASE_TO_BENCH = {
    'text_gen': run_text_generation_benchmark,
    'image_gen': run_image_generation_benchmark,
    'image_cls': run_image_classification,
    'code_gen': run_text_generation_benchmark,
    'ldm_super_resolution': run_ldm_super_resolution_benchmark,
}


def main():
    log.basicConfig(format='[ %(levelname)s ] %(message)s', level=log.INFO, stream=sys.stdout)
    args = get_argprser()
    model_path, framework, model_args, model_name = utils.model_utils.analyze_args(args)

    # Set the device for running OpenVINO backend for torch.compile()
    if model_args['torch_compile_backend']:
        ov_torch_backend_device = str(args.device)
        os.putenv('OPENVINO_TORCH_BACKEND_DEVICE', ov_torch_backend_device.upper())
        os.system('echo OPENVINO_TORCH_BACKEND_DEVICE=$OPENVINO_TORCH_BACKEND_DEVICE')

    if framework == 'ov':
        log.info(f'model_path={model_path}, openvino runtime version:{get_version()}')
        if model_args['config'].get('PREC_BF16') and model_args['config']['PREC_BF16'] is True:
            log.warning('[Warning] Param bf16/prec_bf16 only work for framework pt. It will be disabled.')
    if args.memory_consumption:
        mem_consumption.start_collect_mem_consumption_thread()
    try:
        iter_data_list, pretrain_time = CASE_TO_BENCH[model_args['use_case']](model_path, framework, args.device, model_args, args.num_iters)
        if args.report is not None or args.report_json is not None:
            model_precision = ''
            if framework == 'ov':
                ir_conversion_frontend = utils.model_utils.get_ir_conversion_frontend(model_name, model_path.parents._parts)
                if ir_conversion_frontend != '':
                    framework = framework + '(' + ir_conversion_frontend + ')'
                model_precision = utils.model_utils.get_model_precision(model_path.parents._parts)
            if args.report is not None:
                utils.output_csv.write_result(
                    args.report,
                    model_name,
                    framework,
                    args.device,
                    model_args,
                    iter_data_list,
                    pretrain_time,
                    model_precision,
                )
            if args.report_json is not None:
                utils.output_json.write_result(
                    args.report_json,
                    model_name,
                    framework,
                    args.device,
                    model_args,
                    iter_data_list,
                    pretrain_time,
                    model_precision,
                )
    except Exception:
        log.error('An exception occurred')
        log.info(traceback.format_exc())
    finally:
        if args.memory_consumption:
            mem_consumption.end_collect_mem_consumption_thread()


if __name__ == '__main__':
    main()<|MERGE_RESOLUTION|>--- conflicted
+++ resolved
@@ -436,13 +436,10 @@
         required=False,
         help='Enables running the torch.compile() with specified backend: pytorch or openvino (default)',
     )
-<<<<<<< HEAD
+    parser.add_argument(
+        '--convert_tokenizer', action='store_true', help='Convert tokenizer to OpenVINO format'
+    )
     utils.model_utils.add_stateful_model_arguments(parser)
-=======
-    parser.add_argument(
-        '--convert_tokenizer', action='store_true', help='Convert tokenizer to OpenVINO format'
-    )
->>>>>>> 2bb775a6
 
     return parser.parse_args()
 
